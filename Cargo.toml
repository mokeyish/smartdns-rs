[package]
name = "smartdns"
version = "0.6.5"
authors = ["YISH <mokeyish@hotmail.com>"]
edition = "2021"
rust-version = "1.68.0"

keywords = ["DNS", "BIND", "dig", "named", "dnssec", "SmartDNS", "Dnsmasq"]
categories = ["network-programming"]

description = """
A cross platform local DNS server written in rust to obtain the fastest website IP for the best Internet experience, support DoT, DoH. 
"""

homepage = "https://github.com/mokeyish/smartdns-rs"
repository = "https://github.com/mokeyish/smartdns-rs"
license = "GPL-v3.0"
readme = "README.md"

[package.metadata.patch]
crates = ["hickory-server", "hickory-proto"]

[features]

default = ["dns-over-tls", "dns-over-https", "dns-over-quic"]

homebrew = ["default"]

failed_tests = []
disable_icmp_ping = []

dns-over-tls = []
dns-over-https = ["dns-over-https-rustls"]
dns-over-quic = ["hickory-server/dns-over-quic"]

dns-over-https-rustls = [
  "hickory-proto/dns-over-https-rustls",
  "hickory-resolver/dns-over-https-rustls",
  "hickory-server/dns-over-https-rustls",
]

dnssec = ["hickory-proto/dnssec"]

legacy_dns_server = ["dep:hickory-server"]

experimental = ["experimental-trie", "experimental-phf"]

experimental-trie = []
experimental-phf = [
  "dep:boomphf"
]

# See more keys and their definitions at https://doc.rust-lang.org/cargo/reference/manifest.html

[patch.crates-io]
# rustls = { git = "https://github.com/mokeyish/rustls.git", branch = "patched_main"}
# hickory-resolver = { git = "https://github.com/hickory-dns/hickory-dns.git", rev = "41b6e33"}
hickory-server = { path = "./target/patch/hickory-server-0.24.0" }
hickory-proto = { path = "./target/patch/hickory-proto-0.24.0" }
# rustls-native-certs = { git = "https://github.com/mokeyish/rustls-native-certs.git" }
hostname = { git = "https://github.com/mokeyish/hostname.git", branch = "dev" }
# enum_dispatch = { git = "https://gitlab.com/mokeyish/enum_dispatch.git", branch = "master"}
# axum = { git = "https://github.com/tokio-rs/axum.git", rev = "8854e66" }
# boomphf ={ path = "./target/patch/boomphf-0.6.0"}

[dependencies]
cfg-if = "1"
clap = { version = "4.0", features = ["derive"] }
clap-verbosity-flag = "2.1.0"
thiserror = "1.0"
anyhow = "1.0"
once_cell = "1.16.0"
nom = "7.1.3"
enum_dispatch = "0.3.12"
bytes = "1.5.0"


# api
axum = { version = "0.7.2" }
axum-server = { version = "0.6.0", features = ["tls-rustls"] }

# serde
serde = { version = "1.0", features = ["derive"]}
serde_yaml = "0.9"
serde_json = "1.0"

# async/await
futures = { version = "0.3.5", default-features = false, features = ["std"] }
futures-intrusive = "0.5"
futures-util = { version = "0.3", default-features = false, features = ["std"] }
async-trait = "0.1.43"
tokio = { version = "1.28", features = [
  "time",
  "rt",
  "signal",
  "macros",
  "parking_lot",
] }
<<<<<<< HEAD
tokio-rustls = "0.25.0"
=======
tokio-rustls = "0.24.0"
tokio-util = "0.7.10"
>>>>>>> a3a068de
socket2 = { version = "0.5", features = ["all"] }
reqwest = { version = "0.11", default-features = false, features = [
  "blocking",
  "rustls-tls",
] }

# log
tracing = "0.1"
tracing-subscriber = { version = "0.3", features = [
  "std",
  "fmt",
  "env-filter",
] }
# tracing-appender = "0.2"

# hickory dns
hickory-proto = { version = "0.24" }
hickory-resolver = { version = "0.24", features = [
  "serde-config",
  "system-config",
] }
hickory-server = { version = "0.24", features = ["resolver"], optional = true }

# ssl
webpki-roots = "0.25.2"
rustls = { version = "0.21.1", features = ["dangerous_configuration"] }
rustls-pemfile = "1.0.2"
rustls-native-certs = "0.6.2"

lru = { version = "0.12", default-features = false }
time = "0.3"
chrono = "0.4"
surge-ping = "0.8.0"
rand = "0.8.5"
smallvec = "1.10.0"
csv = "1.1"
hostname = "0.3"
byte-unit = { version = "5.0.3", features = ["serde"]}
ipnet = "2.7"
which = "5.0.0"

# process
sysinfo = "0.29"

# proxy
fast-socks5 = "0.9.1"
async-http-proxy = { version = "1.2.5", features = [
  "runtime-tokio",
  "basic-auth",
] }

num-traits = "0.2.15"
url = "2.3.1"
# regex = "1"
# rnp = "0.1"
boomphf = { version = "0.6.0", optional = true }
local-ip-address = "0.5.3"

[target.'cfg(target_os = "linux")'.dependencies]
users = { version = "0.11", default-features = false }
caps = "0.5.5"


[target.'cfg(windows)'.dependencies]
windows = { version = "0.52", features = [
  "Win32_System_Console",
  "Win32_Foundation",
] }
windows-service = "0.6.0"


[build-dependencies]
reqwest = { version = "0.11", default-features = false, features = [
  "blocking",
  "rustls-tls",
] }

[dev-dependencies]
reqwest = { version = "0.11", default-features = false, features = [
  "blocking",
  "rustls-tls",
] }


[profile.release]
# see: https://github.com/johnthagen/min-sized-rust
strip = true    # Automatically strip symbols from the binary.
opt-level = "z" # Optimize for size.
lto = true<|MERGE_RESOLUTION|>--- conflicted
+++ resolved
@@ -96,12 +96,8 @@
   "macros",
   "parking_lot",
 ] }
-<<<<<<< HEAD
 tokio-rustls = "0.25.0"
-=======
-tokio-rustls = "0.24.0"
 tokio-util = "0.7.10"
->>>>>>> a3a068de
 socket2 = { version = "0.5", features = ["all"] }
 reqwest = { version = "0.11", default-features = false, features = [
   "blocking",
